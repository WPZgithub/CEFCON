# CEFCON

CEFCON is a computational tool for deciphering driver regulators of cell fate decisions from single-cell RNA-seq data.
CEFCON takes a prior gene interaction network and expression profiles from scRNA-seq data associated with a given 
developmental trajectory as inputs, and consists of three main components, including cell-lineage-specific gene 
regulatory network (GRN) construction, driver regulator identification and regulon-like gene module (RGM) identification.

![Overview.png](https://github.com/WPZgithub/CEFCON/raw/main/Overview.png)

CEFCON first uses the graph attention neural networks under a contrastive learning framework to construct reliable GRNs 
for individual developmental cell lineages. Then, CEFCON characterizes the gene regulatory dynamics from a perspective 
of network control theory and identifies the driver regulators that steer cell fate decisions. 
CEFCON also detects the gene regulatory modules (i.e., RGMs) involving the identified driver regulators and measure 
their activities based on the [AUCell](https://github.com/aertslab/AUCell) method. 

## Installation
This code was originally run on a Linux x86_64 machine with a GTX3090 NVIDIA GPU.
### Requirements
Please ensure that the following packages are installed in order to run the codes.
<<<<<<< HEAD
- python(>=3.8)
- [pytorch(>=1.8.0,<2.0)](https://pytorch.org/get-started/locally/) 
- [torch-geometric(>=2.1.0)](https://pytorch-geometric.readthedocs.io/en/latest/notes/installation.html)
- [scanpy(>=1.8.2)](https://scanpy.readthedocs.io/en/stable/installation.html)
- networkx(>=2.8.0,<3.0)
- cvxpy(>=1.2.0)
- gurobipy(>=9.5.0)
- [pyscenic(>=0.12.0)](https://pyscenic.readthedocs.io/en/latest/installation.html)
=======
- python>=3.8
- [pytorch>=1.8.0](https://pytorch.org/get-started/locally/) 
- [torch-geometric>=2.1.0](https://pytorch-geometric.readthedocs.io/en/latest/notes/installation.html)
- [scanpy>=1.8.2](https://scanpy.readthedocs.io/en/stable/installation.html)
- networkx>=2.8.0,<3.0
- cvxpy>=1.2.0
- gurobipy>=9.5.0
- [pyscenic>=0.12.0](https://pyscenic.readthedocs.io/en/latest/installation.html)
>>>>>>> fcbb8ccb
- numpy, scipy, pandas, scikit-learn, tqdm
- Recommended: An NVIDIA GPU with CUDA support for GPU acceleration
### Optional (for performance evaluation and other analyses)
- rpy2(>=3.4.1)
- R(>=3.6)
  - PRROC (R package)
- matplotlib(>=3.5.3)
- matplotlib-venn(>=0.11.7)
- seaborn(>=0.12.1)
- [palantir(==1.0.1)](https://github.com/dpeerlab/palantir)
### Install using pip
```
pip install git+https://github.com/WPZgithub/CEFCON.git
```
It may take about 10-20 minutes to install these dependencies.

### Using GUROBI

We recommend using [GRUOBI](https://www.gurobi.com/) to solve the integer linear programming (ILP) problem when identifying driver genes.
GUROBI is a commercial solver that requires licenses to run. Thankfully, it provides free licenses in academia, as well as trial
licenses outside academia. If there is no problem about the licenses, you need to install the
`gurobipy` package.

If you have difficulty using GUROBI, a non-commercial solver, [SCIP](https://www.scipopt.org/), will be used. But it does not ensure a successful solution.

### Using GPU

We recommend using GPU. If so, you will need to install the GPU version of PyTorch.

## Input data

- `Prior gene interaction network`: an edgelist formatted network file.\
&emsp;We provide prior gene interaction networks for human and mouse respectively, located in `/prior_data`.
- `scRNA-seq data`: a '.csv' file in which rows represent cells and columns represent genes, or a '.h5ad' formatted file with AnnData objects. 
- `Differential expression level`: a 'csv' file contains the log fold change of each gene.

An example of input data (i.e., the hESC dataset with 1,000 highly variable genes) are located in `/example_data`.
All the input data in the paper can be downloaded from [here](https://zenodo.org/record/7564872). 

## Usage example
### Command line usage
```
cefcon [-h] --input_expData PATH --input_priorNet PATH [--input_genesDE PATH] [--TFs PATH] \
           [--additional_edges_pct ADDITIONAL_EDGES_PCT] [--cuda CUDA] [--seed SEED] \
           [--hidden_dim HIDDEN_DIM] [--output_dim OUTPUT_DIM] [--heads HEADS] [--attention {COS,AD,SD}] \
           [--miu MIU] [--epochs EPOCHS] [--repeats REPEATS] [--edge_threshold_param EDGE_THRESHOLD_PARAM] \
           [--remove_self_loops] [--topK_drivers TOPK_DRIVERS] --out_dir OUT_DIR
```
Please use `cefcon.py -h` to view parameters information. \
You can run the `run_CEFCON.sh` bash file for a usage example.

- The output results can be found in the folder `${OUT_DIR}/`:
    - "cl_GRN.csv": the constructed cell-lineage-specific GRN;
    - "gene_embs.csv": the obtained gene embeddings;
    - "driver_regulators.csv": a list of identified driver regulators;
    - "RGMs.csv": a list of obtained RGMs;
    - "AUCell_mtx.csv": the AUCell activity matrix of the obtained RGMs.

It may take about 2-5 minutes to run on the example data.

## Citation
Please cite the following paper, if you find the repository or the paper useful.

Peizhuo Wang, Xiao Wen, Peng Lang, Han Li, Hantao Shu, Lin Gao, Dan Zhao and Jianyang Zeng, [A network-based framework for deciphering driver regulators of cell fate decisions from single-cell RNA-seq data](https://github.com/WPZgithub/CEFCON), Preprint, 2023 

```
@article{wang2023cefcon,
  title={A network-based framework for deciphering driver regulators of cell fate decisions from single-cell RNA-seq data},
  author={Wang, peizhuo and Wen, Xiao and Lang, Peng and Li, Han and Shu, Hantao and Gao, Lin and Zhao, Dan and Zeng, Jianyang},
  journal={Preprint},
  year={2023}
}
```

## Bugs & Suggestions
Please contact `wangpeizhuo_37@163.com` or raise an issue in the github repo with any questions.
<|MERGE_RESOLUTION|>--- conflicted
+++ resolved
@@ -1,114 +1,130 @@
-# CEFCON
-
-CEFCON is a computational tool for deciphering driver regulators of cell fate decisions from single-cell RNA-seq data.
-CEFCON takes a prior gene interaction network and expression profiles from scRNA-seq data associated with a given 
-developmental trajectory as inputs, and consists of three main components, including cell-lineage-specific gene 
-regulatory network (GRN) construction, driver regulator identification and regulon-like gene module (RGM) identification.
-
-![Overview.png](https://github.com/WPZgithub/CEFCON/raw/main/Overview.png)
-
-CEFCON first uses the graph attention neural networks under a contrastive learning framework to construct reliable GRNs 
-for individual developmental cell lineages. Then, CEFCON characterizes the gene regulatory dynamics from a perspective 
-of network control theory and identifies the driver regulators that steer cell fate decisions. 
-CEFCON also detects the gene regulatory modules (i.e., RGMs) involving the identified driver regulators and measure 
-their activities based on the [AUCell](https://github.com/aertslab/AUCell) method. 
-
-## Installation
-This code was originally run on a Linux x86_64 machine with a GTX3090 NVIDIA GPU.
-### Requirements
-Please ensure that the following packages are installed in order to run the codes.
-<<<<<<< HEAD
-- python(>=3.8)
-- [pytorch(>=1.8.0,<2.0)](https://pytorch.org/get-started/locally/) 
-- [torch-geometric(>=2.1.0)](https://pytorch-geometric.readthedocs.io/en/latest/notes/installation.html)
-- [scanpy(>=1.8.2)](https://scanpy.readthedocs.io/en/stable/installation.html)
-- networkx(>=2.8.0,<3.0)
-- cvxpy(>=1.2.0)
-- gurobipy(>=9.5.0)
-- [pyscenic(>=0.12.0)](https://pyscenic.readthedocs.io/en/latest/installation.html)
-=======
-- python>=3.8
-- [pytorch>=1.8.0](https://pytorch.org/get-started/locally/) 
-- [torch-geometric>=2.1.0](https://pytorch-geometric.readthedocs.io/en/latest/notes/installation.html)
-- [scanpy>=1.8.2](https://scanpy.readthedocs.io/en/stable/installation.html)
-- networkx>=2.8.0,<3.0
-- cvxpy>=1.2.0
-- gurobipy>=9.5.0
-- [pyscenic>=0.12.0](https://pyscenic.readthedocs.io/en/latest/installation.html)
->>>>>>> fcbb8ccb
-- numpy, scipy, pandas, scikit-learn, tqdm
-- Recommended: An NVIDIA GPU with CUDA support for GPU acceleration
-### Optional (for performance evaluation and other analyses)
-- rpy2(>=3.4.1)
-- R(>=3.6)
-  - PRROC (R package)
-- matplotlib(>=3.5.3)
-- matplotlib-venn(>=0.11.7)
-- seaborn(>=0.12.1)
-- [palantir(==1.0.1)](https://github.com/dpeerlab/palantir)
-### Install using pip
-```
-pip install git+https://github.com/WPZgithub/CEFCON.git
-```
-It may take about 10-20 minutes to install these dependencies.
-
-### Using GUROBI
-
-We recommend using [GRUOBI](https://www.gurobi.com/) to solve the integer linear programming (ILP) problem when identifying driver genes.
-GUROBI is a commercial solver that requires licenses to run. Thankfully, it provides free licenses in academia, as well as trial
-licenses outside academia. If there is no problem about the licenses, you need to install the
-`gurobipy` package.
-
-If you have difficulty using GUROBI, a non-commercial solver, [SCIP](https://www.scipopt.org/), will be used. But it does not ensure a successful solution.
-
-### Using GPU
-
-We recommend using GPU. If so, you will need to install the GPU version of PyTorch.
-
-## Input data
-
-- `Prior gene interaction network`: an edgelist formatted network file.\
-&emsp;We provide prior gene interaction networks for human and mouse respectively, located in `/prior_data`.
-- `scRNA-seq data`: a '.csv' file in which rows represent cells and columns represent genes, or a '.h5ad' formatted file with AnnData objects. 
-- `Differential expression level`: a 'csv' file contains the log fold change of each gene.
-
-An example of input data (i.e., the hESC dataset with 1,000 highly variable genes) are located in `/example_data`.
-All the input data in the paper can be downloaded from [here](https://zenodo.org/record/7564872). 
-
-## Usage example
-### Command line usage
-```
-cefcon [-h] --input_expData PATH --input_priorNet PATH [--input_genesDE PATH] [--TFs PATH] \
-           [--additional_edges_pct ADDITIONAL_EDGES_PCT] [--cuda CUDA] [--seed SEED] \
-           [--hidden_dim HIDDEN_DIM] [--output_dim OUTPUT_DIM] [--heads HEADS] [--attention {COS,AD,SD}] \
-           [--miu MIU] [--epochs EPOCHS] [--repeats REPEATS] [--edge_threshold_param EDGE_THRESHOLD_PARAM] \
-           [--remove_self_loops] [--topK_drivers TOPK_DRIVERS] --out_dir OUT_DIR
-```
-Please use `cefcon.py -h` to view parameters information. \
-You can run the `run_CEFCON.sh` bash file for a usage example.
-
-- The output results can be found in the folder `${OUT_DIR}/`:
-    - "cl_GRN.csv": the constructed cell-lineage-specific GRN;
-    - "gene_embs.csv": the obtained gene embeddings;
-    - "driver_regulators.csv": a list of identified driver regulators;
-    - "RGMs.csv": a list of obtained RGMs;
-    - "AUCell_mtx.csv": the AUCell activity matrix of the obtained RGMs.
-
-It may take about 2-5 minutes to run on the example data.
-
-## Citation
-Please cite the following paper, if you find the repository or the paper useful.
-
-Peizhuo Wang, Xiao Wen, Peng Lang, Han Li, Hantao Shu, Lin Gao, Dan Zhao and Jianyang Zeng, [A network-based framework for deciphering driver regulators of cell fate decisions from single-cell RNA-seq data](https://github.com/WPZgithub/CEFCON), Preprint, 2023 
-
-```
-@article{wang2023cefcon,
-  title={A network-based framework for deciphering driver regulators of cell fate decisions from single-cell RNA-seq data},
-  author={Wang, peizhuo and Wen, Xiao and Lang, Peng and Li, Han and Shu, Hantao and Gao, Lin and Zhao, Dan and Zeng, Jianyang},
-  journal={Preprint},
-  year={2023}
-}
-```
-
-## Bugs & Suggestions
-Please contact `wangpeizhuo_37@163.com` or raise an issue in the github repo with any questions.
+# CEFCON
+
+CEFCON is a computational tool for deciphering driver regulators of cell fate decisions from single-cell RNA-seq data.
+CEFCON takes a prior gene interaction network and expression profiles from scRNA-seq data associated with a given 
+developmental trajectory as inputs, and consists of three main components, including cell-lineage-specific gene 
+regulatory network (GRN) construction, driver regulator identification and regulon-like gene module (RGM) identification.
+
+![Overview.png](https://github.com/WPZgithub/CEFCON/blob/main/Overview.png)
+
+### About method
+CEFCON initially employs the graph attention neural networks under a contrastive learning framework to construct reliable GRNs 
+for specific developmental cell lineages (Fig. b). Subsequently, CEFCON characterizes the gene regulatory dynamics from a perspective 
+of network control theory and identifies the driver regulators that steer cell fate decisions (Fig. c). 
+Moreover, CEFCON detects gene regulatory modules (i.e., RGMs) involving the identified driver regulators and measure 
+their activities based on the [AUCell](https://github.com/aertslab/AUCell) method (Fig. d). 
+
+## Installation
+This code was originally run on a Linux x86_64 machine.
+### Requirements
+Please ensure that the following packages are installed in order to run the codes.
+- python(==3.10)
+- [pytorch(==1.13.0)](https://pytorch.org/get-started/locally/) 
+- [torch-geometric(>=2.1.0)](https://pytorch-geometric.readthedocs.io/en/latest/notes/installation.html)
+- [scanpy(>=1.8.2)](https://scanpy.readthedocs.io/en/stable/installation.html)
+- networkx(>=3.0)
+- cvxpy(>=1.2.0)
+- gurobipy(>=10.0.0)
+- [pyscenic(>=0.12.0)](https://pyscenic.readthedocs.io/en/latest/installation.html)
+- numpy, scipy, pandas, scikit-learn, tqdm
+- Recommended: An NVIDIA GPU with CUDA support for GPU acceleration
+### Optional (for performance evaluation, visualization and other analyses)
+- matplotlib(>=3.5.3)
+- matplotlib-venn(>=0.11.7)
+- seaborn(>=0.12.1)
+- [palantir(==1.0.1)](https://github.com/dpeerlab/palantir)
+- rpy2(>=3.4.1)
+- R(>=3.6)
+  - PRROC (R package)
+  - slingshot (R package)
+  - MAST (R package)
+### Install using pip
+```
+pip install git+https://github.com/WPZgithub/CEFCON.git
+```
+
+### Using GUROBI
+
+We recommend using [GRUOBI](https://www.gurobi.com/) to solve the integer linear programming (ILP) problem when identifying driver genes.
+GUROBI is a commercial solver that requires licenses to run. Thankfully, it provides free licenses in academia, as well as trial
+licenses outside academia. If there is no problem about the licenses, you need to install the
+`gurobipy` package.
+
+If you have difficulty using GUROBI, a non-commercial solver, [SCIP](https://www.scipopt.org/), will be used. But it does not ensure a successful solution.
+
+### Using GPU
+
+We recommend using GPU. If so, you will need to install the GPU version of PyTorch.
+
+## Usage example
+### Command line usage
+```bash
+cefcon [-h] --input_expData PATH --input_priorNet PATH [--input_genesDE PATH] \
+           [--additional_edges_pct ADDITIONAL_EDGES_PCT] [--cuda CUDA] [--seed SEED] \
+           [--hidden_dim HIDDEN_DIM] [--output_dim OUTPUT_DIM] [--heads HEADS] [--attention {COS,AD,SD}] \
+           [--miu MIU] [--epochs EPOCHS] [--repeats REPEATS] [--edge_threshold_param EDGE_THRESHOLD_PARAM] \
+           [--remove_self_loops] [--topK_drivers TOPK_DRIVERS] --out_dir OUT_DIR
+```
+Please use `cefcon.py -h` to view parameters information. \
+Please run the `run_CEFCON.sh` bash file for a usage example.
+
+#### Input data
+
+- `scRNA-seq data`: a '.csv' file in which rows represent cells and columns represent genes, or a '.h5ad' formatted file with AnnData objects.
+- `Prior gene interaction network`: an edgelist formatted network file.\
+&emsp;We provide prior gene interaction networks for human and mouse respectively, located in `/prior_data`.
+- `Gene differential expression level`: a 'csv' file contains the log fold change of each gene.
+
+An example of input data (i.e., the hESC dataset with 1,000 highly variable genes) are located in `/example_data`.
+All the input data in the paper can be downloaded from [here](https://zenodo.org/record/7564872). 
+
+
+#### The output results can be found in the folder `${OUT_DIR}/`:
+    - "cell_lineage_GRN.csv": the constructed cell-lineage-specific GRN;
+    - "gene_embs.csv": the obtained gene embeddings;
+    - "driver_regulators.csv": a list of identified driver regulators;
+    - "RGMs.csv": a list of obtained RGMs;
+    - "AUCell_mtx.csv": the AUCell activity matrix of the obtained RGMs.
+
+### Package usage
+**Quick start by an example ([Jupyter Notebook](https://github.com/WPZgithub/CEFCON/blob/main/notebooks/run_CEFCON_nestorowa16_data.ipynb)).** \
+**Please check this [Notebook](https://github.com/WPZgithub/CEFCON/blob/main/notebooks/preprocessing_nestorowa16_data.ipynb) for scRNA-seq preprocessing.**
+```python
+import cefcon as cf
+
+# Data preparation
+data = cf.data_preparation(adata, prior_network)
+
+for lineage, data_li in data.items():
+    # Construct cell-lineage-specific GRN
+    cefcon_GRN_model = cf.NetModel(epochs=350, repeats=3, cuda='0')
+    cefcon_GRN_model.run(data_li)
+    
+    cefcon_results = cefcon_GRN_model.get_cefcon_results(edge_threshold_avgDegree=8)
+    
+    # Identify dirver regulators
+    cefcon_results.gene_influence_score()
+    cefcon_results.driver_regulators()
+
+    # Identify regulon-like gene modules
+    cefcon_results.RGM_activity()
+```
+**Please check this [Notebook](https://github.com/WPZgithub/CEFCON/blob/main/notebooks/run_CEFCON_nestorowa16_data.ipynb) for results visualization and analyses.**
+
+
+## Citation
+Please cite the following paper, if you find the repository or the paper useful.
+
+Peizhuo Wang, Xiao Wen, Han Li, Peng Lang, Shuya Li, Yipin Lei, Hantao Shu, Lin Gao, Dan Zhao and Jianyang Zeng, [A network-based framework for deciphering driver regulators of cell fate decisions from single-cell RNA-seq data](https://github.com/WPZgithub/CEFCON), Preprint, 2023 
+
+```
+@article{wang2023cefcon,
+  title={A network-based framework for deciphering driver regulators of cell fate decisions from single-cell RNA-seq data},
+  author={Wang, peizhuo and Wen, Xiao and Li, Han and Lang, Peng and Li, Shuya and Yipin, Lei and Shu, Hantao and Gao, Lin and Zhao, Dan and Zeng, Jianyang},
+  journal={-},
+  year={2023}
+}
+```
+
+## Bugs & Suggestions
+Please contact `wangpeizhuo_37@163.com` or raise an issue in the github repo with any questions.